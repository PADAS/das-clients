--- conflicted
+++ resolved
@@ -146,18 +146,13 @@
         headers = {'Content-Type': 'application/json',
                    'User-Agent': self.user_agent}
         headers.update(self.auth_headers())
-<<<<<<< HEAD
 
         def time_converter(t):
             if isinstance(t, datetime):
-                return t.__str__()
+                return t.isoformat()
 
         body = json.dumps(payload, default=time_converter)
 
-=======
-        body = json.dumps(payload)
-        
->>>>>>> 945da826
         response = requests.post(self._das_url(path), data=body, headers=headers)
         if response and response.ok:
             return json.loads(response.text)['data']
@@ -251,20 +246,11 @@
             files = {'filecontent.file': f}
             return self._post_form(documents_path, body={'comment': comment}, files=files)
 
-<<<<<<< HEAD
-    def post_event_note(self, event_id, note=None):
-
-        notes_path = 'activity/event/' + str(event_id) + '/notes/'
-        return self._post(notes_path, payload={'text': note})
-=======
     def post_event_note(self, event_id, notes):
-        
         created = []
         
         if(not isinstance(notes, list)):
-            note = notes
-            notes = []
-            notes.append(note)
+            notes = [notes,]
         
         for note in notes:
             notesRequest = {
@@ -276,7 +262,6 @@
             created.append(result)
 
         return created
->>>>>>> 945da826
 
     def get_me(self):
         """
@@ -328,10 +313,6 @@
         return self._post('observations', payload=payload)
 
     def post_sensor_observation(self, observation, sensor_type='generic'):
-<<<<<<< HEAD
-        # Clean-up data before posting
-        # observation['recorded_at'] = observation['recorded_at'].isoformat()
-=======
         """
         Post a new observation, or a list of observations.
         """
@@ -339,8 +320,7 @@
             payload = [self._clean_observation(o) for o in observation]
         else:
             payload = self._clean_observation(observation)
-            
->>>>>>> 945da826
+
         self.logger.debug('Posting observation: %s', observation)
         result = self._post('sensors/{}/{}/status'.format(sensor_type, self.provider_key), payload=observation)
         self.logger.debug('Result of post is: %s', result)
@@ -500,14 +480,13 @@
     Here's an example for using the client. You'll need to provide the valid arguments to the 
     DasClient constructor.
     """
-
     MY_USERNAME = '<your username>'
     MY_PASSWORD = '<your password>'
-    MY_SERVICE_ROOT = 'https://demo.pamdas.org/api/v1.0'
-    MY_TOKEN_URL = 'https://demo.pamdas.org/oauth2/token'
+    MY_SERVICE_ROOT = 'https://sandbox.pamdas.org/api/v1.0'
+    MY_TOKEN_URL = 'https://sandbox.pamdas.org/oauth2/token'
     MY_PROVIDER_KEY = 'demo-provider'
     MY_CLIENT_ID = 'das_web_client'
-    MY_REALTIME_URL = 'https://demo.pamdas.org/socket.io'
+    MY_REALTIME_URL = 'https://sandbox.pamdas.org/socket.io'
 
     dc = DasClient(username=MY_USERNAME, password=MY_PASSWORD,
                    service_root=MY_SERVICE_ROOT,
