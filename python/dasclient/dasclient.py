from datetime import datetime, timedelta
import urllib.parse
from urllib3.util.retry import Retry
import pytz
import logging
import re
import dateparser
import concurrent.futures
import math
import requests
from requests.adapters import HTTPAdapter
import io
import json
from .version import __version__

version_string = __version__


def linkify(url, params):
    p = ['='.join((str(x), str(y))) for x, y in params.items()]
    p = '&'.join(p)
    return '?'.join((url, p))


def split_link(url):
    url, qs = url.split('?')
    params = dict([p.split('=') for p in qs.split('&')])
    return (url, params)


class DasClient(object):
    """
    DasClient provides basic access to a DAS API. It requires the coordinates of a DAS API service as well
    as valid credentials for a user.

    The boiler-plate code handles authentication, so you don't have to think about Oauth2 or refresh tokens.

    As of May 12, 2017 it includes just a basic set of functions to access Subject data and to post observations.

    June 6, 2017: Added methods to add a photo or document to an Event.

    """

    def __init__(self, **kwargs):
        """
        Initialize a DasClient instance.

        :param username: DAS username
        :param password: DAS password
        :param service_root: The root of the DAS API (Ex. https://demo.pamdas.org/api/v1.0)
        :param token_url: The auth token url for DAS (Ex. https://demo.pamdas.org/oauth2/token)
        :param provider_key: provider-key for posting observation data (Ex. xyz_provider)
        :param client_id: Auth client ID (Ex. das_web_client)
        """

        self.auth = None
        self.auth_expires = pytz.utc.localize(datetime.min)
        self._http_session = None
        self.max_retries = kwargs.get('max_http_retries', 5)

        self.service_root = kwargs.get('service_root')
        self.client_id = kwargs.get('client_id')
        self.provider_key = kwargs.get('provider_key')

        self.token_url = kwargs.get('token_url')
        self.username = kwargs.get('username')
        self.password = kwargs.get('password')
        self.realtime_url = kwargs.get('realtime_url')

        if kwargs.get('token'):
            self.token = kwargs.get('token')
            self.auth = dict(token_type='Bearer',
                             access_token=kwargs.get('token'))
            self.auth_expires = datetime(2099, 1, 1, tzinfo=pytz.utc)

        self.user_agent = 'das-client/{}'.format(version_string)

        self.logger = logging.getLogger(self.__class__.__name__)

        self._http_session = requests.Session()
        retries = Retry(total = 5, backoff_factor=1.5, status_forcelist=[502])
        self._http_session.mount("http", HTTPAdapter(max_retries=retries))
        self._http_session.mount("https", HTTPAdapter(max_retries=retries))


    def _auth_is_valid(self):
        return self.auth_expires > pytz.utc.localize(datetime.utcnow())

    def auth_headers(self):

        if self.auth:
            if not self._auth_is_valid():
                if not self.refresh_token():
                    if not self.login():
                        raise DasClientException('Login failed.')
        else:
            if not self.login():
                raise DasClientException('Login failed.')

        return {'Authorization': '{} {}'.format(self.auth['token_type'],
                                                self.auth['access_token']),
                'Accept-Type': 'application/json'}

    def refresh_token(self):
        payload = {'grant_type': 'refresh_token',
                   'refresh_token': self.auth['refresh_token'],
                   'client_id': self.client_id
                   }
        return self._token_request(payload)

    def login(self):

        payload = {'grant_type': 'password',
                   'username': self.username,
                   'password': self.password,
                   'client_id': self.client_id
                   }
        return self._token_request(payload)

    def _token_request(self, payload):

        response = requests.post(self.token_url, data=payload)
        if response.ok:
            self.auth = json.loads(response.text)
            expires_in = int(self.auth['expires_in']) - 5 * 60
            self.auth_expires = pytz.utc.localize(
                datetime.utcnow()) + timedelta(seconds=expires_in)
            return True

        self.auth = None
        self.auth_expires = pytz.utc.localize(datetime.min)
        return False

    def _das_url(self, path):
        return '/'.join((self.service_root, path))

    def _get(self, path, stream=False, **kwargs):
        headers = {'User-Agent': self.user_agent}

        headers.update(self.auth_headers())
        if(not path.startswith("http")):
            path = self._das_url(path)

        response = None
        if(self._http_session):
            response = self._http_session.get(path, headers=headers,
                                params=kwargs.get('params'), stream=stream)
        else:
            response = requests.get(path, headers=headers,
                                params=kwargs.get('params'), stream=stream)

        if response.ok:
            if kwargs.get('return_response', False):
                return response
            data = json.loads(response.text)
            if 'metadata' in data:
                return data['metadata']
            elif 'data' in data:
                return data['data']
            else:
                return data

        if response.status_code == 404:  # not found
            self.logger.error(f"404 when calling {path}")
            raise DasClientNotFound()

        if response.status_code == 403:  # forbidden
            try:
                _ = json.loads(response.text)
                reason = _['status']['detail']
            except:
                reason = 'unknown reason'
            raise DasClientPermissionDenied(reason)

        self.logger.debug("Fail: " + response.text)
        raise DasClientException(
            f"Failed to call DAS web service at {response.url}. {response.status_code} {response.text}")

    def _call(self, path, payload, method, params=None):
        headers = {'Content-Type': 'application/json',
                   'User-Agent': self.user_agent}
        headers.update(self.auth_headers())

        def time_converter(t):
            if isinstance(t, datetime):
                return t.isoformat()

        body = json.dumps(payload, default=time_converter)

        fmap = None
        if(self._http_session):
            fmap = {'POST': self._http_session.post, 'PATCH': self._http_session.patch}
        else:
            fmap = {'POST': requests.post, 'PATCH': requests.patch}
        try:
            fn = fmap[method]
        except KeyError:
            self.logger.error('method must be one of...')
        else:
            response = fn(self._das_url(path), data=body, headers=headers, params=params)

        if response and response.ok:
            res_json = response.json()
            if('data' in res_json):
                return res_json['data']
            else:
                return res_json

        if response.status_code == 404:  # not found
            self.logger.error(f"Could not load {path}")
            raise DasClientNotFound()

        try:
            _ = json.loads(response.text)
            reason = _['status']['detail']
        except:
            reason = 'unknown reason'

        if response.status_code == 403:  # forbidden
            raise DasClientPermissionDenied(reason)

        if response.status_code == 504 or response.status_code == 502:  # gateway timeout or bad gateway
            self.logger.error(f"ER service unavailable", extra=dict(provider_key=self.provider_key,
                                                                    service=self.service_root,
                                                                    path=path,
                                                                    status_code=response.status_code,
                                                                    reason=reason,
                                                                    text=response.text))
            raise DasClientServiceUnavailable(f"ER service unavailable")

        self.logger.error(f"ER returned bad response", extra=dict(provider_key=self.provider_key,
                                                                  service=self.service_root,
                                                                  path=path,
                                                                  status_code=response.status_code,
                                                                  reason=reason,
                                                                  text=response.text))
        message = f"provider_key: {self.provider_key}, service: {self.service_root}, path: {path},\n\t {response.status_code} from ER. Message: {reason} {response.text}"
        raise DasClientException(
            f"Failed to {fn} to DAS web service. {message}")

    def _post(self, path, payload, params={}):
        return self._call(path, payload, "POST", params)

    def _patch(self, path, payload, params={}):
        return self._call(path, payload, "PATCH", params)

    def add_event_to_incident(self, event_id, incident_id):

        params = {
            'to_event_id': event_id,
            'type': 'contains'
        }

        result = self._post('activity/event/' +
                            incident_id + '/relationships', params)

    def remove_event_from_incident(self, event_id, incident_id, relationship_type='contains'):
        result = self._delete(
            f'activity/event/{incident_id}/relationship/{relationship_type}/{event_id}/')

    def _delete(self, path):

        headers = {'User-Agent': self.user_agent}
        headers.update(self.auth_headers())

        resonse = None
        if(self._http_session):
            response = self._http_session.delete(self._das_url(path), headers=headers)
        else:
            response = requests.delete(self._das_url(path), headers=headers)
        if response.ok:
            return True

        if response.status_code == 404:  # not found
            self.logger.error(f"404 when calling {path}")
            raise DasClientNotFound()

        if response.status_code == 403:  # forbidden
            try:
                _ = json.loads(response.text)
                reason = _['status']['detail']
            except:
                reason = 'unknown reason'
            raise DasClientPermissionDenied(reason)

        raise DasClientException(
            f'Failed to delete: {response.status_code} {response.text}')

    def delete_event(self, event_id):
        self._delete('activity/event/' + event_id + '/')

    def delete_source(self, source_id):
        self._delete('source/' + source_id + '/')

    def delete_subject(self, subject_id):
        self._delete('subject/' + subject_id + '/')

    def delete_message(self, message_id):
        self._delete('messages/' + message_id + '/')

    def delete_patrol(self, patrol_id):
        self._delete('activity/patrols/' + patrol_id + '/')

    def _post_form(self, path, body=None, files=None):

        headers = {'User-Agent': self.user_agent}
        headers.update(self.auth_headers())

        body = body or {}
        response = requests.post(self._das_url(
            path), data=body, headers=headers, files=files)
        if response and response.ok:
            return json.loads(response.text)['data']

        if response.status_code == 404:  # not found
            raise DasClientNotFound()

        if response.status_code == 403:  # forbidden
            try:
                _ = json.loads(response.text)
                reason = _['status']['detail']
            except:
                reason = 'unknown reason'
            raise DasClientPermissionDenied(reason)

        self.logger.error('provider_key: %s, path: %s\n\tBad result from das service. Message: %s',
                          self.provider_key, path, response.text)
        raise DasClientException('Failed to post to DAS web service.')


    def post_eventprovider(self, eventprovider):
        self.logger.debug('Posting eventprovider: %s', eventprovider)
        result = self._post('activity/eventproviders/', payload=eventprovider)
        self.logger.debug('Result of eventprovider post is: %s', result)
        return result

    def post_eventsource(self, eventprovider_id, eventsource):
        self.logger.debug('Posting eventsource: %s', eventsource)
        result = self._post(f'activity/eventprovider/{eventprovider_id}/eventsources', payload=eventsource)
        self.logger.debug('Result of eventsource post is: %s', result)
        return result

    def post_event_photo(self, event_id, image):

        raise ValueError('post_event_photo is no longer valid.')
        photos_path = 'activity/event/' + str(event_id) + '/photos/'

        with open(image, "rb") as image_file:
            files = {'image': image_file}
            return self._post_form(photos_path, files=files)

    def post_camera_trap_report(self, camera_trap_payload, file=None):

        camera_trap_report_path = f'sensors/camera-trap/' + self.provider_key + '/status/'

        if file:
            files = {'filecontent.file': file}
            return self._post_form(camera_trap_report_path, body=camera_trap_payload, files=files)
        else:
            file_path = camera_trap_payload.get('file')

            with open(file_path, "rb") as f:
                files = {'filecontent.file': f}
            return self._post_form(camera_trap_report_path, body=camera_trap_payload, files=files)

    def delete_event_file(self, event_id, file_id):
        self._delete(f"activity/event/{event_id}/file/{file_id}")

    def delete_event_note(self, event_id, note_id):

        path = f"activity/event/{event_id}/note/{note_id}"
        self._delete(path)

    def post_event_file(self, event_id, filepath=None, comment=''):

        documents_path = 'activity/event/' + str(event_id) + '/files/'

        with open(filepath, "rb") as f:
            files = {'filecontent.file': f}
            return self._post_form(documents_path, body={'comment': comment}, files=files)

    def post_event_note(self, event_id, notes):

        created = []

        if(not isinstance(notes, list)):
            notes = [notes, ]

        for note in notes:
            notesRequest = {
                'event': event_id,
                'text': note
            }

            result = self._post('activity/event/' +
                                event_id + '/notes', notesRequest)
            created.append(result)

        return created

    def get_me(self):
        """
        Get details for the 'me', the current DAS user.
        :return:
        """
        return self._get('user/me')

    def post_subject(self, subject):
        '''
        Post a subject payload to create a new subject.
        :param subject:
        :return:
        '''
        self.logger.debug(f"Posting subject {subject.get('name')}")
        return self._post('subjects', payload=subject)


    def post_source(self, source):
        '''
        Post a source payload to create a new source.
        :param source:
        :return:
        '''
        self.logger.debug('Posting source for manufacturer_id: %s',
                          source.get('manufacturer_id'))
        return self._post('sources', payload=source)

    def _clean_observation(self, observation):
        if hasattr(observation['recorded_at'], 'isoformat'):
            observation['recorded_at'] = observation['recorded_at'].isoformat()
        return observation

    def _clean_event(self, event):
        return event

    def post_radio_observation(self, observation):
        # Clean-up data before posting
        observation['recorded_at'] = observation['recorded_at'].isoformat()
        self.logger.debug('Posting observation: %s', observation)
        result = self._post(
            'sensors/dasradioagent/{}/status'.format(self.provider_key), payload=observation)
        self.logger.debug('Result of post is: %s', result)
        return result

    def post_radio_heartbeat(self, data):
        self.logger.debug('Posting heartbeat: %s', data)
        result = self._post(
            'sensors/dasradioagent/{}/status'.format(self.provider_key), payload=data)
        self.logger.debug('Result of heartbeat post is: %s', result)

    def post_observation(self, observation):
        """
        Post a new observation, or a list of observations.
        """
        if isinstance(observation, (list, set)):
            payload = [self._clean_observation(o) for o in observation]
        else:
            payload = self._clean_observation(observation)

        self.logger.debug('Posting observation: %s', payload)
        return self._post('observations', payload=payload)

    def post_sensor_observation(self, observation, sensor_type='generic'):
        """
        Post a new observation, or a list of observations.
        """
        if isinstance(observation, (list, set)):
            payload = [self._clean_observation(o) for o in observation]
        else:
            payload = self._clean_observation(observation)

        self.logger.debug('Posting observation: %s', observation)
        result = self._post(
            'sensors/{}/{}/status'.format(sensor_type, self.provider_key), payload=observation)
        self.logger.debug('Result of post is: %s', result)
        return result

    def post_patrol(self, data):
        payload = self._clean_event(data)
        self.logger.debug('Posting patrol: %s', payload)
        result = self._post('activity/patrols', payload=payload)
        self.logger.debug('Result of patrol post is: %s', result)
        return result

    def patch_event_type(self, event_type):
        self.logger.debug('Patching event type: %s', event_type)
        result = self._patch(
            f"activity/events/eventtypes/{event_type['id']}", payload=event_type)
        self.logger.debug('Result of event type patch is: %s', result)
        return result

    def post_event_type(self, event_type):
        self.logger.debug('Posting event type: %s', event_type)
        result = self._post('activity/events/eventtypes/', payload=event_type)
        self.logger.debug('Result of event type post is: %s', result)
        return result

    def post_report(self, data):
        payload = self._clean_event(data)
        self.logger.debug('Posting report: %s', payload)
        result = self._post('activity/events', payload=payload)
        self.logger.debug('Result of report post is: %s', result)
        return result

    def post_event_category(self, data):
        self.logger.debug('Posting event category: %s', data)
        result = self._post('activity/events/categories', payload=data)
        self.logger.debug('Result of report category post is: %s', result)
        return result

    def patch_event_category(self, data):
        self.logger.debug('Patching event category: %s', data)
        result = self._patch(
            f'activity/events/categories/{data["id"]}', payload=data)
        self.logger.debug('Result of report category patch is: %s', result)
        return result

    def post_event(self, event):
        """
        Post a new Event.
        """
        return self.post_report(event)

    def add_events_to_patrol_segment(self, events, patrol_segment):
        for event in events:
            payload = {
                'id': event['id'],
                'patrol_segments': [
                    patrol_segment['id']
                ]
            }

            result = self._patch(
                f"activity/event/{event['id']}", payload=payload)

    def patch_event(self, event_id, payload):
        self.logger.debug('Patching event: %s', payload)
        result = self._patch('activity/event/' + event_id, payload=payload)
        self.logger.debug('Result of event patch is: %s', result)
        return result

    def get_file(self, url):
        return self._get(url, stream=True, return_response=True)

    def get_event_type(self, event_type_name):
        return self._get(f'activity/events/schema/eventtype/{event_type_name}')

    def get_event_categories(self, include_inactive=False):
        return self._get(f'activity/events/categories', params={"include_inactive": include_inactive})

    def get_messages(self):

        results = self._get(path='messages')

        while True:
            if results and results.get('results'):
                for r in results['results']:
                    yield r

            if results and results['next']:
                url, params = split_link(results['next'])
                p['page'] = params['page']
                results = self._get(path='messages')
            else:
                break

<<<<<<< HEAD
    def get_event_types(self, include_inactive = False, include_schema = False):
        return self._get('activity/events/eventtypes', params =
            {"include_inactive": include_inactive, "include_schema": include_schema})
=======
    def get_event_types(self, **params):
        return self._get('activity/events/eventtypes', params=params)
>>>>>>> fd220446

    def get_event_schema(self, event_type):
        return self._get(f'activity/events/schema/eventtype/{event_type}')

    def _get_objects_count(self, params):
        params = params.copy()
        params["page"] = 1
        params["page_size"] = 1
        events = self._get(params['object'], params=params)
        if events and events.get('count'):
            return events['count']
        return 0

    def get_objects(self, **kwargs):
        params = dict((k, v) for k, v in kwargs.items() if k not in ('page'))
        if(not params.get('object')):
            raise ValueError("Must specify object URL")

<<<<<<< HEAD
        self.logger.debug(f"Getting {params['object']}: ", params)
=======
        result = self._get(params['object'], params=params)
        for o in result:
            yield o

        self.logger.debug(f"Getting {params['object']}: ", params)

>>>>>>> fd220446
        count = 0
        results = self._get(params['object'], params=params)

        while True:
            if(not results):
                break

            if('results' in results):
                for result in results['results']:
                    yield result
                    count += 1
                    if(('max_results' in params) and (count >= params['max_results'])):
                        return
                next = results.get('next')
                if (next and ('page' not in params)):
<<<<<<< HEAD
                    url = next
                    self.logger.debug('Getting more objects: ' + url)
                    results = self._get(url)
                else:
                    break
            elif(type(results) == list):
                for o in results:
                    yield o
                break
            else:
                yield results
=======
                    url = re.sub(f".*{params['object']}?", params['object'], next)
                    self.logger.debug('Getting more events: ' + url)
                    results = self._get(url)

                else:
                    break
            else:
                for o in result:
                    yield o
>>>>>>> fd220446
                break


    def get_objects_multithreaded(self, **kwargs):
        threads = kwargs.get("threads", 5)
        params = dict((k, v) for k, v in kwargs.items() if k not in ('page'))
        if(not params.get('object')):
            raise ValueError("Must specify object URL")

        if(not params.get('page_size')):
            params['page_size'] = 100

        count = self._get_objects_count(params)

        self.logger.debug(f"Loading {count} {params['object']} from ER with page size {params['page_size']} and {threads} threads")
        with concurrent.futures.ThreadPoolExecutor(max_workers = threads) as executor:
            futures = []
            for page in range(1,math.ceil(count/params['page_size'])+1):
                temp_params = params.copy()
                temp_params["page"] = page
                futures.append(executor.submit(self._get, params['object'], params=temp_params))
            for future in concurrent.futures.as_completed(futures):
<<<<<<< HEAD
                max_retries = kwargs.get("retries", 0)
                tries = 0
                while(True):
                    tries += 1
                    try:
                        result = future.result()
                        for e in result['results']:
                            yield e
                        break
                    except Exception as e:
                        if(tries > max_retries):
                            logging.error(f"Error occurred loading events: {e}")
                            raise e
                        else:
                            logging.warning(f"Attempt {tries} of {max_retries}: Error occurred loading events: {e}.")
=======
                try:
                    result = future.result()
                    for e in result['results']:
                        yield e
                except Exception as e:
                    logging.error(f"Error occurred loading events: {e}")
                    raise e
>>>>>>> fd220446

    def get_events(self, **kwargs):
        params = dict((k, v) for k, v in kwargs.items() if k in
                      ('state', 'page_size', 'page', 'event_type', 'filter', 'include_notes',
                       'include_related_events', 'include_files', 'include_details', 'updated_since',
<<<<<<< HEAD
                       'include_updates', 'max_results'))
=======
                       'include_updates', 'max_results', 'oldest_update_date', 'event_ids'))
>>>>>>> fd220446

        self.logger.debug('Getting events: ', params)
        events = self._get('activity/events', params=params)

        count = 0
        while True:
            if events and events.get('results'):
                for result in events['results']:
                    yield result
                    count += 1
                    if(('max_results' in params) and (count >= params['max_results'])):
                        return
            if events['next'] and ('page' not in params):
                url = events['next']
                url = re.sub('.*activity/events?',
                             'activity/events', events['next'])
                self.logger.debug('Getting more events: ' + url)
                events = self._get(url)
            else:
                break

    def get_patrols(self, **kwargs):
        params = dict((k, v) for k, v in kwargs.items() if k in
                      ('state', 'page_size', 'page', 'event_type', 'filter'))
        self.logger.debug('Getting patrols: ', params)
        patrols = self._get('activity/patrols', params=params)

        while True:
            if patrols and patrols.get('results'):
                for result in patrols['results']:
                    yield result
            if patrols['next']:
                url = patrols['next']
                url = re.sub('.*activity/patrols?',
                             'activity/patrols', patrols['next'])
                self.logger.debug('Getting more patrols: ' + url)
                patrols = self._get(url)
            else:
                break

    def get_events_export(self, filter=None):
        params = None
        if filter:
            params = {
                'filter': filter}

        response = self._get('activity/events/export/',
                             params=params, return_response=True)
        return response

    def pulse(self, message=None):
        """
        Convenience method for getting status of the DAS api.
        :param message:
        :return:
        """
        return self._get('status')

    def get_subject_sources(self, subject_id):
        return self._get(path=f'subject/{subject_id}/sources')

    def get_subjectsources(self, subject_id):
        return self._get(path=f'subject/{subject_id}/subjectsources')

    def get_source_provider(self, provider_key):
        results = self.get_objects(object="sourceproviders")

        for r in results:
            if(r.get('provider_key') == provider_key):
                return r

        return None

    def get_subject_tracks(self, subject_id='', start=None, end=None):
        """
        Get the latest tracks for the Subject having the given subject_id.
        """
        p = {}
        if start is not None and isinstance(start, datetime):
            p['since'] = start.isoformat()
        if end is not None and isinstance(end, datetime):
            p['until'] = end.isoformat()

        return self._get(path='subject/{0}/tracks'.format(subject_id), params=p)

    def get_subject_trackingdata(self, subject_id=None, subject_chronofile=None, include_inactive=True, start=None, end=None,
                                 out_format='json', filter_flag=0, current_status=False):
        p = {}
        if start is not None and isinstance(start, datetime):
            p['after_date'] = start.isoformat()
        if end is not None and isinstance(end, datetime):
            p['before_date'] = end.isoformat()
        if subject_id:
            p['subject_id'] = subject_id
        elif subject_chronofile:
            p['subject_chronofile'] = subject_chronofile
        else:
            raise ValueError('specify subject_id or subject_chronofile')
        p['include_inactive'] = include_inactive
        p['format'] = out_format  # should be 'json' or 'csv'
        p['filter'] = 'null' if filter_flag is None else filter_flag
        p['current_status'] = current_status
        return self._get(path='trackingdata/export', params=p)

    def get_subject_trackingmetadata(self, include_inactive=True, out_format='json'):
        p = {}
        p['include_inactive'] = include_inactive
        p['format'] = out_format  # should be 'json' or 'csv'
        return self._get(path='trackingmetadata/export', params=p)

    def get_subject_observations(self, subject_id, start=None, end=None,
                                 filter_flag=0, include_details=True, page_size=10000):
        return self.get_observations(subject_id=subject_id, start=start, end=end,
                                      filter_flag=filter_flag, include_details=include_details, page_size=page_size)

    def get_source_observations(self, source_id, start=None, end=None,
                                filter_flag=0, include_details=True, page_size=10000):
        return self.get_observations(source_id=source_id, start=start, end=end,
                                      filter_flag=filter_flag, include_details=include_details, page_size=page_size)

    def get_observations(self, subject_id=None, source_id=None, start=None, end=None,
                          filter_flag=0, include_details=True, page_size=10000):
        p = {}
        if start is not None and isinstance(start, datetime):
            p['since'] = start.isoformat()
        if end is not None and isinstance(end, datetime):
            p['until'] = end.isoformat()
        if subject_id:
            p['subject_id'] = subject_id
        elif source_id:
            p['source_id'] = source_id

        p['filter'] = 'null' if filter_flag is None else filter_flag
        p['include_details'] = include_details
        p['page_size'] = page_size  # current limit

        results = self._get(path='observations', params=p)

        while True:
            if results and results.get('results'):
                for r in results['results']:
                    yield r

            if results and results['next']:
                url, params = split_link(results['next'])
                p['page'] = params['page']
                results = self._get(path='observations', params=p)
            else:
                break

    def get_subjects(self, subject_group_id=None, **kwargs):
        """
        Get the list of subjects to whom the user has access.
        :return:
        """
        params = dict((k, v) for k, v in kwargs.items() if k in
                      ('subject_group', 'include_inactive'))

        return self._get('subjects', params=params)

    def get_subject(self, subject_id=''):
        """
        get the subject given the subject id
        :param subject_id: the UUID for the subject
        :return:
        """
        return self._get(path='subject/{0}'.format(subject_id))

    def get_source_by_id(self, id):
        """
        get the source by id
        :param id: source id
        :return:
        """
        return self._get(path='source/{0}'.format(id))

    def get_source_by_manufacturer_id(self, id):
        """
        get the source by manufacturer id or collar id
        :param id: the manufacturer id
        :return:
        """
        return self._get(path='source/{0}'.format(id))

    def get_subjectgroups(self, include_inactive=False,
                          include_hidden=True, isvisible=True, flat=True, group_name=None):
        """Get the list of visible subjectgroups including members.
         By default don't include inactive subjects
         to get all subject groups whether visible or not, call with include_hidden=True

        Args:
            include_inactive (bool, optional): set to True to include inactive subjects. Defaults to False.
            include_hidden (bool, optional): include subject groups that are not visible (isvisible flag is false). Defaults to True.
            isvisible (bool, optional): either include all visible groups, or only include not visible groups. Defaults to True.
            flat (bool, optional): unnest parent/child subjectgroups returning a flat list of subjectgroups
            group_name (string, optional): filter the subjectgroups to this name

        Returns:
            [type]: [description]
        """
        p = dict()
        p['include_inactive'] = include_inactive
        p['include_hidden'] = include_hidden
        p['isvisible'] = isvisible
        p['flat'] = flat
        p['group_name'] = group_name

        return self._get('subjectgroups', params=p)

    def get_sources(self, page_size=100):
        """Return all sources"""
        params = dict(page_size=page_size)
        sources = 'sources'
        results = self._get(path=sources, params=params)

        while True:
            if results and results.get('results'):
                for r in results['results']:
                    yield r

            if results and results['next']:
                _, qparam = split_link(results['next'])
                params['page'] = qparam['page']
                results = self._get(path=sources, params=params)
            else:
                break

    def get_users(self):
        return self._get('users')


class DasClientException(Exception):
    pass


class DasClientPermissionDenied(DasClientException):
    pass


class DasClientServiceUnavailable(DasClientException):
    pass


class DasClientNotFound(DasClientException):
    pass<|MERGE_RESOLUTION|>--- conflicted
+++ resolved
@@ -564,14 +564,9 @@
             else:
                 break
 
-<<<<<<< HEAD
     def get_event_types(self, include_inactive = False, include_schema = False):
         return self._get('activity/events/eventtypes', params =
             {"include_inactive": include_inactive, "include_schema": include_schema})
-=======
-    def get_event_types(self, **params):
-        return self._get('activity/events/eventtypes', params=params)
->>>>>>> fd220446
 
     def get_event_schema(self, event_type):
         return self._get(f'activity/events/schema/eventtype/{event_type}')
@@ -590,16 +585,7 @@
         if(not params.get('object')):
             raise ValueError("Must specify object URL")
 
-<<<<<<< HEAD
         self.logger.debug(f"Getting {params['object']}: ", params)
-=======
-        result = self._get(params['object'], params=params)
-        for o in result:
-            yield o
-
-        self.logger.debug(f"Getting {params['object']}: ", params)
-
->>>>>>> fd220446
         count = 0
         results = self._get(params['object'], params=params)
 
@@ -615,7 +601,6 @@
                         return
                 next = results.get('next')
                 if (next and ('page' not in params)):
-<<<<<<< HEAD
                     url = next
                     self.logger.debug('Getting more objects: ' + url)
                     results = self._get(url)
@@ -627,17 +612,6 @@
                 break
             else:
                 yield results
-=======
-                    url = re.sub(f".*{params['object']}?", params['object'], next)
-                    self.logger.debug('Getting more events: ' + url)
-                    results = self._get(url)
-
-                else:
-                    break
-            else:
-                for o in result:
-                    yield o
->>>>>>> fd220446
                 break
 
 
@@ -660,7 +634,6 @@
                 temp_params["page"] = page
                 futures.append(executor.submit(self._get, params['object'], params=temp_params))
             for future in concurrent.futures.as_completed(futures):
-<<<<<<< HEAD
                 max_retries = kwargs.get("retries", 0)
                 tries = 0
                 while(True):
@@ -676,25 +649,12 @@
                             raise e
                         else:
                             logging.warning(f"Attempt {tries} of {max_retries}: Error occurred loading events: {e}.")
-=======
-                try:
-                    result = future.result()
-                    for e in result['results']:
-                        yield e
-                except Exception as e:
-                    logging.error(f"Error occurred loading events: {e}")
-                    raise e
->>>>>>> fd220446
 
     def get_events(self, **kwargs):
         params = dict((k, v) for k, v in kwargs.items() if k in
                       ('state', 'page_size', 'page', 'event_type', 'filter', 'include_notes',
                        'include_related_events', 'include_files', 'include_details', 'updated_since',
-<<<<<<< HEAD
-                       'include_updates', 'max_results'))
-=======
                        'include_updates', 'max_results', 'oldest_update_date', 'event_ids'))
->>>>>>> fd220446
 
         self.logger.debug('Getting events: ', params)
         events = self._get('activity/events', params=params)
